import hashlib
import logging
import posixpath
import re

from django.conf import settings
from django.core.files.storage import FileSystemStorage
from django.utils.functional import empty, LazyObject

try:
    from django.apps import apps
    get_model = apps.get_model
except ImportError:
    # for django prior to 1.7
    from django.db.models import get_model

from whitenoise.storage import \
    CompressedManifestStaticFilesStorage, HelpfulExceptionMixin, \
    MissingFileError


logger = logging.getLogger(__name__)

DEDUPE_EXTENTIONS = {
    '.jpeg': '.jpg',
    '.yaml': '.yml',
}
DEDUPE_EXTENTIONS.update(
    getattr(settings, 'IXC_WHITENOISE_DEDUPE_EXTENTIONS', {}))

DEDUPE_PATH_PREFIX = getattr(
    settings, 'IXC_WHITENOISE_DEDUPE_PATH_PREFIX', 'dd')


# Log a warning instead of raising an exception when a referenced file is
# not found. These are often in 3rd party packages and outside our control.
class HelpfulWarningMixin(HelpfulExceptionMixin):

    def make_helpful_exception(self, exception, name):
        exception = super(HelpfulWarningMixin, self) \
            .make_helpful_exception(exception, name)
        if isinstance(exception, MissingFileError):
            logger.warning('\n\nWARNING: %s' % exception)
            return False
        return exception


# Don't try to rewrite URLs with unknown schemes.
class RegexURLConverterMixin(object):

    def url_converter(self, name, hashed_files=None, template=None):
        if hashed_files is None:
            hashed_files = {}
        converter = super(RegexURLConverterMixin, self).url_converter(
            name, hashed_files=hashed_files, template=template)

        def custom_converter(matchobj):
            matched, url = matchobj.groups()
            if re.match(r'(?i)([a-z]+://|//|#|data:)', url):
                return matched
            return converter(matchobj)

        return custom_converter


class UniqueMixin(object):
    """
    Save files with unique names so they can be deduplicated and cached forever.
    """

    def get_content_hash(self, name):
        """
        Return the content hash for the named file. Local storage classes should
        generate it. Remote storage classes should get it from metadata, if
        available (e.g. the Etag header from S3).
        """
        md5 = hashlib.md5()
        with self.open(name, 'rb') as content:
            for chunk in content.chunks():
                md5.update(chunk)
        content_hash = md5.hexdigest()
        return content_hash

    def _save(self, name, content):
        """
        Save file with a content hash as its name and create a record of its
        original name.
        """

        # Rewind content to ensure we generate a complete hash.
        content.seek(0)

        # Generate content hash.
        md5 = hashlib.md5()
        for chunk in content.chunks():
            md5.update(chunk)
        content_hash = md5.hexdigest()

        # Strip dedupe path prefix from supplied name to avoid accidentally
        # prepending it multiple times.
        base_name = re.sub(r'^%s/' % re.escape(DEDUPE_PATH_PREFIX), '', name)

        # Determine unique name.
        path, _ = posixpath.split(base_name)
        _, ext = posixpath.splitext(base_name)
        ext = DEDUPE_EXTENTIONS.get(ext.lower(), ext.lower())
        unique_name = posixpath.join(
            DEDUPE_PATH_PREFIX, path, content_hash + ext)

        # Create a record of the original name.
        if unique_name != name:
            UniqueFile = get_model('ixc_whitenoise.UniqueFile')
            UniqueFile.objects.create(name=unique_name, original_name=name)

        # Only save if file does not already exist, because existing files with
        # the same name must also have the same content.
        if not self.exists(unique_name):
            super(UniqueMixin, self)._save(unique_name, content)

        return unique_name

<<<<<<< HEAD
    def get_available_name(self, name, max_length=None):
=======
    def get_available_name(self, name, *args, **kwargs):
>>>>>>> bc1e5da3
        """
        Disable name conflict resolution.
        """
        return name

    def original_name(self, name):
        """
        Return the latest original name for a file.
        """
        try:
            UniqueFile = get_model('ixc_whitenoise.UniqueFile')

            return UniqueFile.objects \
                .filter(name=name).latest('-pk').original_name
        except UniqueFile.DoesNotExist:
            return name


class CompressedManifestStaticFilesStorage(
        HelpfulWarningMixin,
        RegexURLConverterMixin,
        CompressedManifestStaticFilesStorage):
    pass


class UniqueStorage(UniqueMixin, FileSystemStorage):
    pass


def unlazy_storage(storage):
    """
    If `storage` is lazy, return the wrapped storage object.
    """
    while isinstance(storage, LazyObject):
        if storage._wrapped is empty:
            storage._setup()
        storage = storage._wrapped
    return storage<|MERGE_RESOLUTION|>--- conflicted
+++ resolved
@@ -119,11 +119,7 @@
 
         return unique_name
 
-<<<<<<< HEAD
-    def get_available_name(self, name, max_length=None):
-=======
     def get_available_name(self, name, *args, **kwargs):
->>>>>>> bc1e5da3
         """
         Disable name conflict resolution.
         """
